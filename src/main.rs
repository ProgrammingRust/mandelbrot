--- conflicted
+++ resolved
@@ -146,19 +146,6 @@
     Ok(())
 }
 
-
-use std::time::{Instant, Duration};
-
-fn measure_elapsed_time<F: FnOnce()>(f: F) -> Duration {
-    let t0 = Instant::now();
-    f();
-    Instant::now() - t0
-}
-
-
-extern crate crossbeam;
-
-use std::sync::Mutex;
 use std::io::Write;
 
 fn main() {
@@ -183,51 +170,6 @@
         .expect("error parsing lower right corner point");
 
     let mut pixels = vec![0; bounds.0 * bounds.1];
-<<<<<<< HEAD
-
-    for threads in [1,  2,  3,  4,  5,  6,  7,  8,
-                    9, 10, 11, 12, 13, 14, 15, 16,
-                    20, 30, 40, 50, 60, 70, 80, 90,
-                    //100, 200, 300, 400, 500, 600, 700, 800, 900, 1000
-                    ].iter() {
-        let band_rows = bounds.1 / 400;
-
-        let dt = measure_elapsed_time(|| {
-            let bands = Mutex::new(pixels.chunks_mut(band_rows * bounds.0).enumerate());
-            crossbeam::scope(|scope| {
-                for i in 0..*threads {
-                    scope.spawn(|| {
-                        let mut count = 0;
-                        loop {
-                            match {
-                                let mut guard = bands.lock().unwrap();
-                                guard.next()
-                            }
-                            {
-                                None => { return; }
-                                Some((i, band)) => {
-                                    count += 1;
-                                    let top = band_rows * i;
-                                    let height = band.len() / bounds.0;
-                                    let band_bounds = (bounds.0, height);
-                                    let band_upper_left = pixel_to_point(bounds, (0, top),
-                                                                         upper_left, lower_right);
-                                    let band_lower_right = pixel_to_point(bounds, (bounds.0, top + height),
-                                                                          upper_left, lower_right);
-                                    render(band, band_bounds, band_upper_left, band_lower_right);
-                                }
-                            }
-                        }
-                    });
-                }
-            });
-        });
-        println!("{:4} {:.3}",
-                 threads,
-                 dt.as_secs() as f64 + dt.subsec_nanos() as f64 * 1e-9);
-    }
-=======
->>>>>>> ebe0223b
 
     // Scope of slicing up `pixels` into horizontal bands.
     {
